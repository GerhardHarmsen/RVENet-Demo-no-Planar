import torch
import numpy as np
import cv2
import pydicom
<<<<<<< HEAD
#from planar import BoundingBox
=======
>>>>>>> 6be0fa8a
from PIL import ImageFile
from skimage import transform

from boundingboxes import BoundingBox

ImageFile.LOAD_TRUNCATED_IMAGES = True


def normalize_frames(tensor_frames, normalization_values):
    """
    Normalizes a sequence of frames.

    Parameters
    ----------
    tensor_frames : torch.Tensor
        Original frames
    normalization_values : list
        A list of [mean, std] describing the distribution of the data used for training

    Returns
    -------
    normalized_frames : torch.Tensor
        Normalized frames
    """
    
    mean = normalization_values[0]
    std = normalization_values[1]

    normalized_frames = []
    for frame in tensor_frames:
        frame = frame.cpu().numpy()
        binary_mask = frame[0]
        frame_copy_one = (frame[1] - float(mean)) / float(std)
        frame_copy_two = (frame[2] - float(mean)) / float(std)
        merged_frame_data = [binary_mask, frame_copy_one, frame_copy_two]
        normalized_frames.append(merged_frame_data)

    return torch.tensor(np.array(normalized_frames))


def get_preprocessed_frames(dicom_file_path, fps=None, hr=None, orientation="Mayo"):
    """
    Reads and preprocesses data from the DICOM file.

    Parameters
    ----------
    dicom_file_path : str
        Path of the dicom file
    fps : float
        Frame rate of the echocardiographic video. If None is given as input, the code
        tries to extract it from the DICOM tags.
    hr : float
        Heart rate of the patient. If None is given as input, the code
        tries to extract it from the DICOM tags.
    orientation : str
        Orientation of the left and right ventricles ("Stanford" or "Mayo").
        Mayo – the right ventricle on the right and the left ventricle on the left side.
        Stanford – the left ventricle on the right and the right ventricle on the left side.
    
    Returns
    -------
    sampled_frames_from_all_cardiac_cycles_tensor : torch.Tensor
        Sampled frames from all cardiac cycles
    """

    # Defining the minimum number of frames required for analysis
    min_number_of_frames = 20

    # Defining the range of acceptable heart rate values
    min_hr = 30
    max_hr = 150

    # Setting the number of frames to be sampled from each cardiac cycle
    num_of_frames_to_sample = 20

    # Loading data from DICOM file
    dicom_dataset = pydicom.dcmread(dicom_file_path, force=False)

    # Ensuring that the DICOM file is a video (i.e., it has >1 frames)
    if hasattr(dicom_dataset, "NumberOfFrames"):
        if dicom_dataset.NumberOfFrames < 2:
            raise ValueError("DICOM file has <2 frames!")
    else:
        raise AttributeError("No NumberOfFrames DICOM tag!")

    # Ensuring that the DICOM file does not have color Doppler
    if hasattr(dicom_dataset, "UltrasoundColorDataPresent"):
        if dicom_dataset.UltrasoundColorDataPresent:
            raise ValueError("DICOM file with color Doppler!")

    # Ensuring that the DICOM file contains only one ultrasound region
    if hasattr(dicom_dataset, "SequenceOfUltrasoundRegions"):
        if len(dicom_dataset.SequenceOfUltrasoundRegions) > 1:
            raise ValueError("DICOM file contains more than 1 US regions!")

    # Extracting heart rate from DICOM tags if not provided by the user
    if hr is None:
        if not hasattr(dicom_dataset, "HeartRate"):
            raise ValueError("Heart rate was not found in DICOM tags!")
        else:
            hr = dicom_dataset.HeartRate

    # Checking whether heart rate falls into the predefined range
    if hr < min_hr or hr > max_hr:
        raise ValueError("Heart rate falls outside of the predefined range ({} - {}/min)".format(min_hr, max_hr))

    # Extracting frame rate from DICOM tags if not provided by the user
    if fps is None:
        if hasattr(dicom_dataset, "RecommendedDisplayFrameRate"):
            fps = dicom_dataset.RecommendedDisplayFrameRate
        elif hasattr(dicom_dataset, "FrameTime"):
            fps = round(1000 / float(dicom_dataset.FrameTime))
        else:
            raise ValueError("Frame rate was not found in DICOM tags!")

    # Extracting the number of frames from DICOM tags
    num_of_frames = dicom_dataset.NumberOfFrames

    # Checking whether the video has enough frames
    if num_of_frames < min_number_of_frames:
        raise ValueError("There are less than {} frames in the video!".format(min_number_of_frames))

    # Calculating the estimated length of a cardiac cycle
    len_of_cardiac_cycle = (60 / int(hr)) * int(float(fps))

    # Checking whether the video contains at least one cardiac cycle
    if num_of_frames < len_of_cardiac_cycle:
        raise ValueError("The video is shorter than one cardiac cycle!")

    # Converting frames to grayscale
    gray_frames = dicom_dataset.pixel_array[:, :, :, 0]

    # Flipping video if it has Stanford orientation
    if orientation == "Stanford":
        for i, frame in enumerate(gray_frames):
            gray_frames[i] = cv2.flip(frame, 1)

    # Performing motion-based filtering
    shape_of_frames = gray_frames.shape
    changes = np.zeros((shape_of_frames[1], shape_of_frames[2]))
    changes_frequency = np.zeros((shape_of_frames[1], shape_of_frames[2]))
    binary_mask = np.zeros((shape_of_frames[1], shape_of_frames[2]))
    cropped_frames = []

    # Computing the extent and frequency of changes in pixel intensity values
    for i in range(len(gray_frames) - 1):
        diff = abs(gray_frames[i] - gray_frames[i + 1])
        changes += diff
        nonzero = np.nonzero(diff)
        changes_frequency[nonzero[0], nonzero[1]] += 1

    max_of_changes = np.amax(changes)
    min_of_changes = np.amin(changes)

    # Normalizing pixel changing values
    for r in range(len(changes)):
        for p in range(len(changes[r])):
            if int(changes_frequency[r][p]) < 10:
                changes[r][p] = 0
            else:
                changes[r][p] = int(255 * ((changes[r][p] - min_of_changes) / (max_of_changes - min_of_changes)))

    nonzero_values_for_binary_mask = np.nonzero(changes)

    # Generating a binary mask based on changes of pixel intensities
    binary_mask[nonzero_values_for_binary_mask[0], nonzero_values_for_binary_mask[1]] += 1
    kernel = np.ones((5, 5), np.int32)
    erosion_on_binary_msk = cv2.erode(binary_mask, kernel, iterations=1)
    binary_mask_after_erosion = np.where(erosion_on_binary_msk, binary_mask, 0)
    nonzero_values_after_erosion = np.nonzero(binary_mask_after_erosion)
    binary_mask_coordinates = np.array([nonzero_values_after_erosion[0], nonzero_values_after_erosion[1]]).T
    
    # Cropping the binary mask and the frames
    cropped_mask = binary_mask_after_erosion[np.min(binary_mask_coordinates[:,0]):np.max(binary_mask_coordinates[:,0]),
                                             np.min(binary_mask_coordinates[:,1]):np.max(binary_mask_coordinates[:,1])]

    for row in cropped_mask:
        ids = [i for i, x in enumerate(row) if x == 1]
        if len(ids) < 2:
            continue
        row[ids[0]:ids[-1]] = 1

    for i in range(len(gray_frames)):
        masked_image = np.where(erosion_on_binary_msk, gray_frames[i], 0)
        cropped_image = masked_image[np.min(binary_mask_coordinates[:,0]):np.max(binary_mask_coordinates[:,0]),
                                     np.min(binary_mask_coordinates[:,1]):np.max(binary_mask_coordinates[:,1])]
        cropped_frames.append(cropped_image)

    # Sampling frames from each cardiac cycle
    sampled_indices_from_all_cardiac_cycles = []
    largest_index = 1
    while True:
        sampled_indices_from_one_cardiac_cycle = \
            list(np.linspace(largest_index, largest_index + len_of_cardiac_cycle, num_of_frames_to_sample))
        if int(sampled_indices_from_one_cardiac_cycle[-1]) <= num_of_frames:
            sampled_indices_from_all_cardiac_cycles.append([int(x) for x in sampled_indices_from_one_cardiac_cycle])
            largest_index = sampled_indices_from_one_cardiac_cycle[-1]
        else:
            break

    sampled_frames_from_all_cardiac_cycles = []
    for sampled_indices_from_one_cardiac_cycle in sampled_indices_from_all_cardiac_cycles:

        # Using indices to select frames
        sampled_frames_from_one_cardiac_cycle = \
            [cropped_frames[i - 1] for i in sampled_indices_from_one_cardiac_cycle]

        # Resizing the frames and the binary mask
        resized_frames = []
        for frame in sampled_frames_from_one_cardiac_cycle:
            resized_frame = transform.resize(frame, (224, 224))
            resized_frames.append(resized_frame)
        resized_frames = np.asarray(resized_frames)
        resized_binary_mask = transform.resize(cropped_mask, (224, 224))

        # Converting 1-channel frames to 3-channel frames
        frames_3ch = []
        for frame in resized_frames:
            new_frame = np.zeros((np.array(frame).shape[0], np.array(frame).shape[1], 3))
            new_frame[:, :, 0] = frame
            new_frame[:, :, 1] = frame
            new_frame[:, :, 2] = frame
            frames_3ch.append(new_frame)

        # Converting data to torch Tensor
        frames_tensor = np.array(frames_3ch)
        frames_tensor = frames_tensor.transpose((0, 3, 1, 2))
        binary_mask_tensor = np.array(resized_binary_mask)
        frames_tensor = torch.from_numpy(frames_tensor)
        binary_mask_tensor = torch.from_numpy(binary_mask_tensor)

        # Expanding the Tensor containing the frames
        f, c, h, w = frames_tensor.size()
        new_shape = (f, 3, h, w)

        expanded_frames = frames_tensor.expand(new_shape)
        expanded_frames_clone = expanded_frames.clone()
        expanded_frames_clone[:, 0, :, :] = binary_mask_tensor

        sampled_frames_from_all_cardiac_cycles.append(expanded_frames_clone)

    sampled_frames_from_all_cardiac_cycles_tensor = torch.stack(sampled_frames_from_all_cardiac_cycles)

    return sampled_frames_from_all_cardiac_cycles_tensor<|MERGE_RESOLUTION|>--- conflicted
+++ resolved
@@ -2,10 +2,7 @@
 import numpy as np
 import cv2
 import pydicom
-<<<<<<< HEAD
 #from planar import BoundingBox
-=======
->>>>>>> 6be0fa8a
 from PIL import ImageFile
 from skimage import transform
 
